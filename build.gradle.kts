--- conflicted
+++ resolved
@@ -12,11 +12,8 @@
 }
 
 group = "software.amazon.dsql"
-<<<<<<< HEAD
 
 val targetJavaVersion = project.property("targetJavaVersion").toString().toInt()
-=======
->>>>>>> 27be2cb4
 
 repositories {
     mavenCentral()
@@ -86,9 +83,9 @@
     // Set test timeout
     systemProperty("junit.jupiter.execution.timeout.default", "5m")
     systemProperty("junit.jupiter.execution.timeout.testable.method.default", "2m")
-    
+
     // Always run when invoked directly
-    outputs.upToDateWhen { 
+    outputs.upToDateWhen {
         gradle.startParameter.taskNames.none { it == "test" || it == ":test" }
     }
 }
@@ -97,9 +94,9 @@
 tasks.register<Test>("integrationTest") {
     description = "Runs integration tests against live Aurora DSQL cluster"
     group = "verification"
-    
+
     System.setProperty("runIntegrationTests", "true")
-    
+
     dependsOn(":integration-tests:test")
 }
 
