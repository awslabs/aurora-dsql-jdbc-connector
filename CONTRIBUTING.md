# Contributing Guidelines

Thank you for your interest in contributing to the Aurora DSQL JDBC Connector!

## How to contribute

### Reporting Bugs/Feature Requests

We welcome you to use the GitHub issue tracker to report bugs or suggest features.

When filing an issue, please check existing open, or recently closed, issues to make sure somebody else hasn't already
reported the issue. Please try to include as much information as you can. Details like these are incredibly useful:

* A reproducible test case or series of steps
* The version of our code being used
* Any modifications you've made relevant to the bug
* Anything unusual about your environment or deployment

### Contributing via Pull Requests

Contributions via pull requests are much appreciated. Before sending us a pull request, please ensure that:

1. You are working against the latest source on the *main* branch.
2. You check existing open, and recently merged, pull requests to make sure someone else hasn't addressed the problem already.
3. You open an issue to discuss any significant work - we would hate for your time to be wasted.

To send us a pull request, please:

1. Fork the repository.
2. Modify the source; please focus on the specific change you are contributing. If you also reformat all the code, it will be hard for us to focus on your change.
3. Ensure local tests pass.
4. Commit to your fork using clear commit messages.
5. Send us a pull request, answering any default questions in the pull request interface.
6. Pay attention to any automated CI failures reported in the pull request, and stay involved in the conversation.

GitHub provides additional document on [forking a repository](https://help.github.com/articles/fork-a-repo/) and
[creating a pull request](https://help.github.com/articles/creating-a-pull-request/).

## Development Environment Setup

### Prerequisites

<<<<<<< HEAD
* Java 25 or higher
* Gradle 8.14 or higher (included via Gradle connector)
=======
* Java 24 or higher
>>>>>>> bdb86664
* Git

### Building the Project

```bash
# Clone the repository
git clone https://github.com/awslabs/aurora-dsql-jdbc-connector.git
cd aurora-dsql-jdbc-connector

# Build the project
./gradlew build

# Run tests
./gradlew test

# Generate code coverage report
./gradlew jacocoTestReport

# Run static analysis
./gradlew spotbugsMain spotbugsTest
```

### Running Tests

The project includes both unit tests and integration tests:

#### Unit Tests
```bash
# Run all unit tests
./gradlew test

# Run tests for a specific class
./gradlew test --tests "AuroraDsqlCredentialsManagerTest"

# Run tests with coverage
./gradlew test jacocoTestReport
```

#### Integration Tests
Integration tests require a real Aurora DSQL cluster and AWS credentials:

```bash
# Set required environment variables
export CLUSTER_ENDPOINT=your-cluster-endpoint.dsql.us-east-1.on.aws

# Optional: Set custom user (defaults to 'admin')
export CLUSTER_USER=your-username

# Run integration tests
./gradlew integrationTest
```

### Code Style and Quality

This project follows specific coding standards, which are defined by Spotless.

#### Quality Checks
```bash
# Run all quality checks
./gradlew check

# Run SpotBugs analysis
./gradlew spotbugsMain spotbugsTest

# Run Spotless checks
./gradlew spotlessCheck

# Apply Spotless fixes
./gradlew spotlessApply

# Generate code coverage report
./gradlew jacocoTestReport
```

#### Import Guidelines
**✅ Correct:**
```java
import java.sql.Connection;
import java.sql.PreparedStatement;
import java.sql.SQLException;
```

**❌ Incorrect:**
```java
import java.sql.*;
```

### Testing Guidelines

#### Unit Test Structure
```java
@Test
void testMethodName_WhenCondition_ThenExpectedResult() {
    // Arrange
    String input = "test input";

    // Act
    String result = methodUnderTest(input);

    // Assert
    assertEquals("expected", result);
}
```

#### Integration Test Requirements
* Clean up resources in `@AfterEach` methods
* Use realistic test data
* Test with actual Aurora DSQL connections

#### Mock Usage
* Use Mockito for mocking dependencies
* Mock external dependencies, not the class under test
* Verify interactions when behavior matters
* Use `@SuppressFBWarnings` for test-specific SpotBugs warnings

### Documentation

#### Javadoc Requirements
All public APIs must include comprehensive Javadoc:

```java
/**
 * Creates a connection to Aurora DSQL with automatic token management.
 *
 * <p>This method handles:
 * <ul>
 *   <li>IAM token generation and refresh</li>
 *   <li>Connection lifetime management (60-minute limit)</li>
 *   <li>Prepared statement re-preparation on connection refresh</li>
 * </ul>
 *
 * @param url the Aurora DSQL cluster endpoint URL
 * @param properties connection properties including user and token settings
 * @return a connection connector with automatic management features
 * @throws SQLException if the connection cannot be established
 */
```

#### README Updates
Update the README.md file when:
* Adding new features or configuration options
* Changing existing behavior
* Adding new dependencies
* Modifying build or setup procedures

## Aurora DSQL Specific Considerations

When contributing to this connector, keep in mind Aurora DSQL's unique characteristics:

### Token Management
* IAM tokens have configurable lifetime
* Tokens are cached and refreshed automatically

## Commit Message Guidelines

Use clear, descriptive commit messages following conventional commit format:

```
type(scope): description

[optional body]

[optional footer]
```

Types:
* `feat`: New feature
* `fix`: Bug fix
* `docs`: Documentation changes
* `test`: Test additions or modifications
* `refactor`: Code refactoring
* `perf`: Performance improvements
* `chore`: Maintenance tasks

Examples:
```
feat(connection): add automatic connection refresh
fix(token): resolve token expiration race condition
docs(readme): update configuration examples
test(integration): add long-lived connection tests
```

## Pull Request Process

1. **Create Feature Branch**
   ```bash
   git checkout -b feature/your-feature-name
   ```

2. **Make Changes**
   * Follow coding standards
   * Add comprehensive tests
   * Update documentation
   * Ensure all checks pass

3. **Test Locally**
   ```bash
   ./gradlew build
   ./gradlew test
   ./gradlew check
   ```

4. **Commit Changes**
   ```bash
   git add .
   git commit -m "feat: add your feature description"
   ```

5. **Push and Create PR**
   ```bash
   git push origin feature/your-feature-name
   ```

6. **PR Requirements**
   * Descriptive title and description
   * Reference related issues
   * Include test results
   * Update documentation as needed

## Issue Templates

### Bug Report
```markdown
**Describe the bug**
A clear and concise description of what the bug is.

**To Reproduce**
Steps to reproduce the behavior:
1. Create connection with properties '...'
2. Execute query '...'
3. See error

**Expected behavior**
A clear and concise description of what you expected to happen.

**Environment:**
- Java version: [e.g. 17]
- Aurora DSQL region: [e.g. us-east-1]
- Connector version: [e.g. 1.0.0]
- OS: [e.g. Ubuntu 20.04]

**Additional context**
Add any other context about the problem here, including stack traces.
```

### Feature Request
```markdown
**Is your feature request related to a problem? Please describe.**
A clear and concise description of what the problem is.

**Describe the solution you'd like**
A clear and concise description of what you want to happen.

**Describe alternatives you've considered**
A clear and concise description of any alternative solutions or features you've considered.

**Additional context**
Add any other context or screenshots about the feature request here.
```

## Security

If you discover a potential security issue in this project we ask that you notify AWS/Amazon Security via our [vulnerability reporting page](http://aws.amazon.com/security/vulnerability-reporting/). Please do **not** create a public GitHub issue.

## Licensing

See the [LICENSE](LICENSE) file for our project's licensing. We will ask you to confirm the licensing of your contribution.

We may ask you to sign a [Contributor License Agreement (CLA)](http://en.wikipedia.org/wiki/Contributor_License_Agreement) for larger changes.

## Code of Conduct

This project has adopted the [Amazon Open Source Code of Conduct](https://aws.github.io/code-of-conduct).
For more information see the [Code of Conduct FAQ](https://aws.github.io/code-of-conduct-faq) or contact
opensource-codeofconduct@amazon.com with any additional questions or comments.<|MERGE_RESOLUTION|>--- conflicted
+++ resolved
@@ -40,12 +40,7 @@
 
 ### Prerequisites
 
-<<<<<<< HEAD
 * Java 25 or higher
-* Gradle 8.14 or higher (included via Gradle connector)
-=======
-* Java 24 or higher
->>>>>>> bdb86664
 * Git
 
 ### Building the Project
